--- conflicted
+++ resolved
@@ -1,228 +1,70 @@
-<<<<<<< HEAD
-# Byte-compiled / optimized / DLL files
-__pycache__/
-*.py[cod]
-
-# C extensions
-*.so
-
-# Virtual Environment
-venv/
-
-# Distribution / packaging
-.Python
-venv/
-env/
-build/
-develop-eggs/
-dist/
-downloads/
-eggs/
-.eggs/
-lib/
-lib64/
-parts/
-sdist/
-var/
-*.egg-info/
-.installed.cfg
-*.egg
-.pypirc
-.pytest_cache
-
-# PyInstaller
-#  Usually these files are written by a python script from a template
-#  before PyInstaller builds the exe, so as to inject date/other infos into it.
-*.manifest
-*.spec
-
-# Installer logs
-pip-log.txt
-pip-delete-this-directory.txt
-
-# Unit test / coverage reports
-htmlcov/
-.tox/
-.coverage
-.cache
-nosetests.xml
-coverage.xml
-.coverage*
-.pytest_cache
-
-# Translations
-*.mo
-*.pot
-
-# Django stuff:
-*.log
-
-# Sphinx documentation
-docs/_build/
-
-# PyBuilder
-target/
-
-# Other
-settings_local.py
-settings_test.py
-.idea
-.venv
-log.*
-
-*.DS_Store
-.AppleDouble
-.LSOverride
-
-# Icon must end with two \r
-Icon
-
-
-# Thumbnails
-._*
-
-# Files that might appear in the root of a volume
-.DocumentRevisions-V100
-.fseventsd
-.Spotlight-V100
-.TemporaryItems
-.Trashes
-.VolumeIcon.icns
-.com.apple.timemachine.donotpresent
-
-# Directories potentially created on remote AFP share
-.AppleDB
-.AppleDesktop
-Network Trash Folder
-Temporary Items
-.apdisk
-
-*~
-
-# temporary files which can be created if a process still has a handle open of a deleted file
-.fuse_hidden*
-
-# KDE directory preferences
-.directory
-
-# Linux trash folder which might appear on any partition or disk
-.Trash-*
-
-# .nfs files are created when an open file is removed but is still being accessed
-.nfs*
-
-.env
-<<<<<<< HEAD
-=======
-.gitconfig
-# Byte-compiled / optimized / DLL files
-__pycache__/
-*.py[cod]
-
-# C extensions
-*.so
-
-# Distribution / packaging
-.Python
-env/
-build/
-develop-eggs/
-dist/
-downloads/
-eggs/
-.eggs/
-lib/
-lib64/
-parts/
-sdist/
-var/
-*.egg-info/
-.installed.cfg
-*.egg
-.pypirc
-
-# PyInstaller
-#  Usually these files are written by a python script from a template
-#  before PyInstaller builds the exe, so as to inject date/other infos into it.
-*.manifest
-*.spec
-
-# Installer logs
-pip-log.txt
-pip-delete-this-directory.txt
-
-# Unit test / coverage reports
-htmlcov/
-.tox/
-.coverage
-.cache
-nosetests.xml
-coverage.xml
-.coverage*
-
-# Translations
-*.mo
-*.pot
-
-# Django stuff:
-*.log
-
-# Sphinx documentation
-docs/_build/
-
-# PyBuilder
-target/
-
-# Other
-settings_local.py
-settings_test.py
-.idea
-.venv
-log.*
-
-*.DS_Store
-.AppleDouble
-.LSOverride
-
-# Icon must end with two \r
-Icon
-
-
-# Thumbnails
-._*
-
-# Files that might appear in the root of a volume
-.DocumentRevisions-V100
-.fseventsd
-.Spotlight-V100
-.TemporaryItems
-.Trashes
-.VolumeIcon.icns
-.com.apple.timemachine.donotpresent
-
-# Directories potentially created on remote AFP share
-.AppleDB
-.AppleDesktop
-Network Trash Folder
-Temporary Items
-.apdisk
-
-*~
-
-# temporary files which can be created if a process still has a handle open of a deleted file
-.fuse_hidden*
-
-# KDE directory preferences
-.directory
-
-# Linux trash folder which might appear on any partition or disk
-.Trash-*
-
-# .nfs files are created when an open file is removed but is still being accessed
-.nfs*
-
-.env
->>>>>>> 6af7d61cc7135d94c27de62f73c4a875680f7a6f
-=======
-.pytest_cache
->>>>>>> 69b17066
+.gitconfig
+# Byte-compiled / optimized / DLL files
+__pycache__/
+*.py[cod]
+
+# C extensions
+*.so
+
+# Distribution / packaging
+.Python
+env/
+build/
+develop-eggs/
+dist/
+downloads/
+eggs/
+.eggs/
+lib/
+lib64/
+parts/
+sdist/
+var/
+*.egg-info/
+.installed.cfg
+*.egg
+.pypirc
+
+# PyInstaller
+#  Usually these files are written by a python script from a template
+#  before PyInstaller builds the exe, so as to inject date/other infos into it.
+*.manifest
+*.spec
+
+# Installer logs
+pip-log.txt
+pip-delete-this-directory.txt
+
+# Unit test / coverage reports
+htmlcov/
+.tox/
+.coverage
+.cache
+nosetests.xml
+coverage.xml
+.coverage*
+
+# Translations
+*.mo
+*.pot
+
+# Django stuff:
+*.log
+
+# Sphinx documentation
+docs/_build/
+
+# PyBuilder
+target/
+
+# Other
+settings_local.py
+settings_test.py
+.idea
+.venv
+log.*
+
+*.DS_Store
+
+.env
+.pytest_cache